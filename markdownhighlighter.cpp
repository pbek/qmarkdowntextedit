--- conflicted
+++ resolved
@@ -858,15 +858,12 @@
         case HighlighterState::CodeINI:
             iniHighlighter(text);
             return;
-<<<<<<< HEAD
         case HighlighterState::CodeTaggerScript:
              taggerScriptHighlighter(text);
              return;
-=======
         case HighlighterState::CodeVex:
             loadVEXData(types, keywords, builtin, literals, others);
             break;
->>>>>>> 8bbe27b6
     default:
         break;
     }
